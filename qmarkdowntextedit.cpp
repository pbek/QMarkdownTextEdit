--- conflicted
+++ resolved
@@ -1311,13 +1311,8 @@
 
     // only check for lists if we haven't a text selected
     if (cursor.selectedText().isEmpty()) {
-<<<<<<< HEAD
-        cursor.movePosition(QTextCursor::StartOfLine, QTextCursor::KeepAnchor);
+        cursor.movePosition(QTextCursor::StartOfBlock, QTextCursor::KeepAnchor);
         const QString currentLineText = cursor.selectedText();
-=======
-        cursor.movePosition(QTextCursor::StartOfBlock, QTextCursor::KeepAnchor);
-        QString currentLineText = cursor.selectedText();
->>>>>>> 718d8d26
 
         // check if we want to indent or un-indent an ordered list
         // Valid listCharacters: '+ ', '-' , '* ', '+ [ ] ', '+ [x] ', '- [ ] ', '- [x] ', '* [ ] ', '* [x] '.
