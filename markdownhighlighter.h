/*
 * Copyright (c) 2014-2020 Patrizio Bekerle -- <patrizio@bekerle.com>
 *
 * This program is free software; you can redistribute it and/or modify
 * it under the terms of the GNU General Public License as published by
 * the Free Software Foundation; version 2 of the License.
 *
 * This program is distributed in the hope that it will be useful, but
 * WITHOUT ANY WARRANTY; without even the implied warranty of MERCHANTABILITY
 * or FITNESS FOR A PARTICULAR PURPOSE. See the GNU General Public License
 * for more details.
 *
 * QPlainTextEdit markdown highlighter
 */


#pragma once

#include <QTextCharFormat>
#include <QSyntaxHighlighter>
#include <QRegularExpression>

QT_BEGIN_NAMESPACE
class QTextDocument;

QT_END_NAMESPACE

class MarkdownHighlighter : public QSyntaxHighlighter
{
Q_OBJECT

public:
    enum HighlightingOption{
        None = 0,
        FullyHighlightedBlockQuote = 0x01
    };
    Q_DECLARE_FLAGS(HighlightingOptions, HighlightingOption)

    MarkdownHighlighter(QTextDocument *parent = nullptr,
                        HighlightingOptions highlightingOptions =
                        HighlightingOption::None);

    inline QColor codeBlockBackgroundColor() const {
        const QBrush brush = _formats[CodeBlock].background();

        if (!brush.isOpaque()) {
            return QColor(Qt::transparent);
        }

        return brush.color();
    }

   /**
    * @brief returns true if c is octal
    * @param c the char being checked
    * @returns true if the number is octal, false otherwise
    */
   inline bool isOctal(const char c) {
       return (c >= '0' && c <= '7');
   }

   /**
    * @brief returns true if c is hex
    * @param c the char being checked
    * @returns true if the number is hex, false otherwise
    */
   inline bool isHex(const char c) {
       return (
           (c >= '0' && c <= '9') ||
           (c >= 'a' && c <= 'f') ||
           (c >= 'A' && c <= 'F'));
   }

    // we use some predefined numbers here to be compatible with
    // the peg-markdown parser
    enum HighlighterState {
        NoState = -1,
        Link = 0,
        Image = 3,
        CodeBlock,
        Italic = 7,
        Bold,
        List,
        Comment = 11,
        H1,
        H2,
        H3,
        H4,
        H5,
        H6,
        BlockQuote,
        HorizontalRuler = 21,
        Table,
        InlineCodeBlock,
        MaskedSyntax,
        CurrentLineBackgroundColor,
        BrokenLink,
        FrontmatterBlock,
        TrailingSpace,
        CheckBoxUnChecked,
        CheckBoxChecked,

        //code highlighting
        CodeKeyWord = 1000,
        CodeString = 1001,
        CodeComment = 1002,
        CodeType = 1003,
        CodeOther = 1004,
        CodeNumLiteral = 1005,
        CodeBuiltIn = 1006,

        // internal
        CodeBlockEnd = 100,
        HeadlineEnd,
        FrontmatterBlockEnd,

        //languages
        /*********
         * When adding a language make sure that its value is a multiple of 2
         * This is because we use the next number as comment for that language
         * In case the language doesn't support multiline comments in the traditional C++
         * sense, leave the next value empty. Otherwise mark the next value as comment for
         * that language.
         * e.g
         * CodeCpp = 200
         * CodeCppComment = 201
         */
        CodeCpp = 200,
        CodeCppComment = 201,
        CodeJs = 202,
        CodeJsComment = 203,
        CodeC = 204,
        CodeCComment = 205,
        CodeBash = 206,
        CodePHP = 208,
        CodePHPComment = 209,
        CodeQML = 210,
        CodeQMLComment = 211,
        CodePython = 212,
        CodeRust = 214,
        CodeRustComment = 215,
        CodeJava = 216,
        CodeJavaComment = 217,
        CodeCSharp = 218,
        CodeCSharpComment = 219,
        CodeGo = 220,
        CodeGoComment = 221,
        CodeV = 222,
        CodeVComment = 223,
        CodeSQL = 224,
        CodeJSON = 226,
        CodeXML = 228,
        CodeCSS = 230,
        CodeCSSComment = 231,
        CodeTypeScript = 232,
        CodeTypeScriptComment = 233,
        CodeYAML = 234,
        CodeINI = 236,
<<<<<<< HEAD
        CodeTaggerScript = 238
=======
        CodeVex = 238,
        CodeVexComment = 239,
>>>>>>> 8bbe27b6
    };
    Q_ENUMS(HighlighterState)

//    enum BlockState {
//        NoBlockState = 0,
//        H1,
//        H2,
//        H3,
//        Table,
//        CodeBlock,
//        CodeBlockEnd
//    };

    void setTextFormats(QHash<HighlighterState, QTextCharFormat> formats);
    void setTextFormat(HighlighterState state, QTextCharFormat format);
    void clearDirtyBlocks();
    void setHighlightingOptions(const HighlightingOptions options);
    void initHighlightingRules();
signals:
    void highlightingFinished();

protected slots:
    void timerTick();

protected:
    struct HighlightingRule {
        explicit HighlightingRule(const HighlighterState state_) : state(state_) {}
        HighlightingRule() = default;

        QRegularExpression pattern;
        HighlighterState state = NoState;
        int capturingGroup = 0;
        int maskedGroup = 0;
        bool useStateAsCurrentBlockState = false;
        bool disableIfCurrentStateIsSet = false;
    };

    void highlightBlock(const QString &text) Q_DECL_OVERRIDE;

    void initTextFormats(int defaultFontSize = 12);

    void highlightMarkdown(const QString& text);

    void highlightHeadline(const QString& text);

    void highlightAdditionalRules(const QVector<HighlightingRule> &rules,
                                  const QString& text);

    void highlightCodeBlock(const QString& text);

    void highlightSyntax(const QString &text);

    int highlightNumericLiterals(const QString& text, int i);

    int highlightStringLiterals(QChar strType, const QString& text, int i);

    void ymlHighlighter(const QString &text);

    void iniHighlighter(const QString &text);

    void cssHighlighter(const QString &text);

    void xmlHighlighter(const QString &text);

    void taggerScriptHighlighter(const QString &text);

    void highlightFrontmatterBlock(const QString& text);

    void highlightCommentBlock(QString text);

    void addDirtyBlock(const QTextBlock& block);

    void reHighlightDirtyBlocks();

    void setHeadingStyles(const QTextCharFormat &format,
                     const QRegularExpressionMatch &match,
                     const int capturedGroup);

    static void initCodeLangs();

    QVector<HighlightingRule> _highlightingRulesPre;
    QVector<HighlightingRule> _highlightingRulesAfter;
    static QHash<QString, HighlighterState> _langStringToEnum;
    QVector<QTextBlock> _dirtyTextBlocks;
    QHash<HighlighterState, QTextCharFormat> _formats;
    QTimer *_timer;
    bool _highlightingFinished;
    HighlightingOptions _highlightingOptions;

    void setCurrentBlockMargin(HighlighterState state);
};<|MERGE_RESOLUTION|>--- conflicted
+++ resolved
@@ -156,12 +156,9 @@
         CodeTypeScriptComment = 233,
         CodeYAML = 234,
         CodeINI = 236,
-<<<<<<< HEAD
-        CodeTaggerScript = 238
-=======
-        CodeVex = 238,
-        CodeVexComment = 239,
->>>>>>> 8bbe27b6
+        CodeTaggerScript = 238,
+        CodeVex = 240,
+        CodeVexComment = 240,
     };
     Q_ENUMS(HighlighterState)
 
